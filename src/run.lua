---- -*- Mode: Lua; -*-
----
---- run.lua
----
---- © Copyright IBM Corporation 2016.
---- LICENSE: MIT License (https://opensource.org/licenses/mit-license.html)
---- AUTHOR: Jamie A. Jennings

--function assert(x) return x; end


-- Notes:
--
-- This lua script must be called with the variable ROSIE_HOME set to be the full path of the
-- Rosie installation (not a relative path such as one starting with . or ..), and SCRIPTNAME set
-- to arg[0] of the shell script that invoked this code.
--
-- "-D" is an 'undocumented' command line switch which, when it appears as the first command line
-- argument to the Rosie run script, will launch Rosie in development mode.  The code below does
-- not need to process that switch.

if not ROSIE_HOME then
	io.stderr:write("Installation error: Lua variable ROSIE_HOME is not defined\n")
	os.exit(-2)
end
-- if not SCRIPTNAME then
--    io.stderr:write("Installation error: Lua variable SCRIPTNAME is not defined\n")
--    os.exit(-2)
-- end

-- This will be set by bootstrap.lua to be the value of ROSIE_HOME provided by the start script
-- (as opposed to the env variable $ROSIE_HOME).
SCRIPT_ROSIE_HOME=false;

-- Start the Rosie Pattern Engine

local thunk, msg = loadfile(ROSIE_HOME .. "/bin/bootstrap.luac")
if not thunk then
	io.stderr:write("Rosie CLI warning: compiled Rosie files not available, loading from source\n")
	dofile(ROSIE_HOME.."/src/core/bootstrap.lua")
else
	local ok, msg = pcall(thunk)
	if not ok then
		io.stderr:write("Rosie CLI warning: error loading compiled Rosie files, will load from source \n")
		io.stderr:write(msg, "\n")
		dofile(ROSIE_HOME.."/src/core/bootstrap.lua")
	end
end

local argparse = require "argparse"
local common = require "common"
local lapi = require "lapi"
local json = require "cjson"
local list = require("list")
require("repl")

CL_ENGINE, msg = lapi.new_engine({name="command line engine"})
if (not CL_ENGINE) then error("Internal error: could not obtain new engine: " .. msg); end

local function greeting()
<<<<<<< HEAD
   io.stderr:write("This is Rosie v" .. ROSIE_VERSION .. "\n")
end

local options_without_args = {"-help", "-patterns", "-verbose", "-all",
			      "-repl", "-grep", "-eval", "-wholefile", "-info"}
local options_with_args = {"-manifest", "-f", "-e", "-encode"}

local valid_options = list.append(options_without_args, options_with_args)

local help_messages =
   { ["-help"] = {"prints this message"},
     ["-info"] = {"prints information about the local rosie installation"},
     ["-verbose"] = {"output warnings and other informational messages"},
     ["-repl"] = {"start Rosie in the interactive mode (read-eval-print loop)"},
     ["-patterns"] = {"print list of available patterns"},
     ["-encode"] = {"encode output in <arg> format: color (default), nocolor,",
		    "fulltext, or json"},
     ["-wholefile"] = {"read the whole input file into memory as a single string,",
		       "instead of line by line"},
     ["-all"] = {"write matches to stdout and non-matching lines to stderr"},
     ["-eval"] = {"output a detailed \"trace\" evaluation of how the pattern",
		  "processed the input; this feature generates LOTS of output,",
		  "so best to use it on ONE LINE OF INPUT"},
     ["-grep"] = {"emulate grep (weakly), but with RPL, by searching for all",
		  "occurrences of <pattern> in the input"},
     ["-manifest"] = {"load the manifest file <arg> instead of MANIFEST from $sys",
		      "(the Rosie install directory); use a single dash '-' to",
		      "load no manifest file"},
     ["-f"] = {"load the RPL file <arg>, after manifest (if any) is loaded"},
     ["-e"] = {"compile the RPL statements in <arg>, after manifest and",
	       "RPL file (if any) are loaded"},
  }

local function option_takes_arg(optname)
   return list.member(optname, options_with_args)
end

local function valid_option_is(opt)
   for i,v in ipairs(valid_options) do
      if v==opt then return i; end
   end
   return false
end

local usage_message = "Usage: "..(SCRIPTNAME or "<this script>").." <options> <pattern> <filename>*\n"
usage_message = usage_message .. "Valid <options> are: " .. table.concat(valid_options, " ")

----------------------------------------------------------------------------------------
-- Option processing
----------------------------------------------------------------------------------------

function invalid_option(j)
   greeting()
   io.write("Rosie: invalid command line option ", arg[j], "\n")
   if arg[j]=="-" then
      io.write("\tHint: A single dash can replace the manifest filename to prevent a manifest from loading, or\n")
      io.write("\tit can be the last (or only) input file name, which causes input to be read from the stdin.\n")
   end
   io.write(usage_message, "\n")
   os.exit(-1)
end

----------------------------------------------------------------------------------------
-- Globals set up by process_command_line_options()
--
QUIET = true;
OPTION = {}				    -- indexed by option name
opt_filenames = nil
opt_pattern = nil
opt_manifest = nil
opt_eval = nil
infilename, outfilename, errfilename = nil, nil, nil
----------------------------------------------------------------------------------------

function process_command_line_options()
   OPTION = {}
   local last_option = 0		    -- index of last command line option found
   local value
   local i=1
   while arg[i] do
      local v = arg[i]
      if valid_option_is(v) then
	 if option_takes_arg(v) then
	    value = arg[i+1]
	    last_option = i+1;
	 else
	    value = true
	    last_option = i;
	 end
	 OPTION[v] = value
      else
	 break;
      end
      i = last_option+1;
   end -- while

   -- i is now the first non-option argument, which should be a pattern expression
   if arg[i] then
      if arg[i]:sub(1,1)=="-" then invalid_option(i); end
      opt_pattern = arg[i]
      i = i+1
   end

   -- any remaining args are filenames, only the last of which can be "-"
   local firstfile = i
   while arg[i] do
      local v = arg[i]
      if (v=="-") and (arg[i+1]) then invalid_option(i); end
      i = i+1
   end

   if firstfile==i then
      -- no files on command line
      opt_filenames = nil
   else
      opt_filenames = {table.unpack(arg, firstfile)}
   end

   opt_manifest = OPTION["-manifest"] or "$sys/MANIFEST"
   if opt_manifest==true then
      io.write("Rosie: the manifest command line option requires a filename or - \n")
      io.write(usage_message, "\n")
      os.exit(-1)
   elseif opt_manifest=="-" then
      opt_manifest=nil
   end

=======
	io.stderr:write("This is Rosie v" .. ROSIE_VERSION .. "\n")
>>>>>>> 1548916f
end

function print_rosie_info()
	-- Find the value of the environment variable "ROSIE_HOME", if it is defined
	if not ((type(os)=="table") and (type(os.getenv)=="function")) then
		error("Internal error: os functions unavailable; cannot use getenv to find ROSIE_HOME")
	end
	local ok, env_ROSIE_HOME = pcall(os.getenv, "ROSIE_HOME")
	if not ok then
		error("Internal error: call to os.getenv failed")
	end

	local rosie_home_message = ((SCRIPT_ROSIE_HOME and " (from environment variable $ROSIE_HOME)") or
			" (provided by the program that initialized Rosie)")
	print("Local installation information:")
	print("  ROSIE_HOME = " .. ROSIE_HOME)
	print("  ROSIE_VERSION = " .. ROSIE_VERSION)
	print("  HOSTNAME = " .. (os.getenv("HOSTNAME") or ""))
	print("  HOSTTYPE = " .. (os.getenv("HOSTTYPE") or ""))
	print("  OSTYPE = " .. (os.getenv("OSTYPE") or ""))
	print("Current invocation: ")
	print("  current working directory = " .. (os.getenv("CWD") or ""))
	print("  invocation command = " .. (SCRIPTNAME or ""))
	print("  script value of Rosie home = " .. (os.getenv("ROSIE_SCRIPT_HOME") or "(not set???)"))
	local env_var_msg = "  environment variable $ROSIE_HOME "
	if env_ROSIE_HOME then
		if env_ROSIE_HOME=="" then
			env_var_msg = env_var_msg .. "is set to the empty string"
		else
			env_var_msg = env_var_msg .. "= " .. tostring(env_ROSIE_HOME)
		end
	else
		env_var_msg = env_var_msg .. "is not set"
	end
	print(env_var_msg)
end

<<<<<<< HEAD
function help()
   greeting()
   print("Help:")
   print(usage_message)
   print()
   local line
   for _, cmd in ipairs(valid_options) do
      if list.member(cmd, options_without_args) then
	 line = string.format("%-18s %s", cmd, help_messages[cmd][1])
      else
	 line = string.format("%-18s %s", cmd .. " <arg>", help_messages[cmd][1])
      end
      print(line)
      for i=2,#help_messages[cmd] do
	 print("                   " .. help_messages[cmd][i])
      end
   end -- for each cmd
   print()
   print("<pattern>            RPL expression, which may be the name of a defined pattern,")
   print("                     against which each line will be matched")
   print("<filename>+          one or more file names to process, the last of which may be")
   print("                     a dash \"-\" to read from standard input")
   print()
   print("Notes: ")
   print("(1) lines from the input file for which the pattern does NOT match are written")
   print("    to stderr so they can be redirected, e.g. to /dev/null")
   print("(2) the -eval option currently does not work with the -grep option")
   print()
end

function setup_engine()
   if OPTION["-grep"] and OPTION["-eval"] then
      print("Error: currently, the -grep option and the -eval option are incompatible.  Use one or the other.")
      os.exit(-1)
   end
   opt_eval = OPTION["-eval"]

   -- (1a) Load the manifest
   if opt_manifest then
      if not QUIET then io.stdout:write("Compiling files listed in manifest ", opt_manifest, "\n"); end
      local success, messages = lapi.load_manifest(CL_ENGINE, opt_manifest)
      if not success then
	 for _,msg in ipairs(messages) do if msg then io.stdout:write(msg, "\n"); end; end
	 os.exit(-4)
      end
   end

   -- (1b) Load an rpl file
   if OPTION["-f"] then
      if not QUIET then io.stdout:write("Compiling additional file ", OPTION["-f"], "\n"); end
      local success, msg = lapi.load_file(CL_ENGINE, OPTION["-f"])
      if not success then
	 io.stdout:write(msg, "\n")
	 os.exit(-4)
      end
   end

   -- (1c) Load an rpl string from the command line
   if OPTION["-e"] then
      if not QUIET then io.stdout:write(string.format("Compiling additional rpl code %q\n",  OPTION["-e"])); end
      local success, msg = lapi.load_string(CL_ENGINE, OPTION["-e"])
      if not success then
	 io.stdout:write(msg, "\n")
	 os.exit(-4)
      end
   end

   -- (2) Compile the expression
   if opt_pattern then
      local success, msg
      if OPTION["-grep"] then
	 success, msg = lapi.set_match_exp_grep_TEMPORARY(CL_ENGINE, opt_pattern, "json")
      else
	 success, msg = lapi.configure_engine(CL_ENGINE, {expression=opt_pattern, encode="json"})
      end
      if not success then io.write(msg, "\n"); os.exit(-1); end
   end
end

function process_pattern_against_file(infilename)
   -- (3) Set up the input, output and error parameters
   if infilename=="-" then infilename = ""; end	    -- stdin
   outfilename = ""				    -- stdout
   errfilename = "/dev/null"
   if OPTION["-all"] then errfilename = ""; end	    -- stderr

   -- (4) Set up what kind of encoding we want done on the output
   local encode = OPTION["-encode"] or "color"
   local success, msg = lapi.configure_engine(CL_ENGINE, {encode=encode})
   if not success then io.write("Engine configuration error: ", msg, "\n"); os.exit(-1); end

   -- (5) Iterate through the lines in the input file
   local match_function = lapi.match_file
   if opt_eval then match_function = lapi.eval_file; end
   local cin, cout, cerr = match_function(CL_ENGINE, infilename, outfilename, errfilename, OPTION["-wholefile"])
   if not cin then io.write(cout, "\n"); os.exit(-1); end -- cout is error message in this case

   -- (6) Print summary
   if not QUIET then
      local fmt = "Rosie: %d input items processed (%d matches, %d items unmatched)\n"
      io.stderr:write(string.format(fmt, cin, cout, cerr))
   end
end

function run()
   process_command_line_options()

   if OPTION["-verbose"] then
      QUIET = false;
   else
      QUIET = true;
   end

   if OPTION["-help"] then
      if #arg > 1 then print("Rosie CLI warning: ignoring extraneous command line arguments"); end
      help()
      os.exit()
   end

   if OPTION["-info"] then
      if #arg > 1 then print("Rosie CLI warning: ignoring extraneous command line arguments"); end
      print_rosie_info()
      os.exit()
   end

   if not QUIET then greeting(); end

   setup_engine();

   if OPTION["-patterns"] then
      if QUIET then greeting(); end
      local env = lapi.get_environment(CL_ENGINE)
      common.print_env(env)
      os.exit()
   end

   if OPTION["-repl"] then
      if QUIET then greeting(); end
      repl(CL_ENGINE)
   else
      if not opt_pattern then print("Rosie CLI warning: missing pattern argument"); end

      if opt_filenames then
	 for _,fn in ipairs(opt_filenames) do
	    if (not QUIET) or (#opt_filenames>1) then print("\n" .. fn .. ":"); end
	    process_pattern_against_file(fn)
	 end -- for each file
      else
	 print("Rosie CLI warning: missing filename arguments")
      end
   end
=======
function setup_engine(args)
	-- (1a) Load the manifest
	if args.manifest then
		if args.verbose then
			io.stdout:write("Compiling files listed in manifest ", args.manifest, "\n")
		end
		local success, messages = lapi.load_manifest(CL_ENGINE, args.manifest)
		if not success then
			for _,msg in ipairs(messages) do
				if msg then
					io.stdout:write(msg, "\n")
				end
			end
			os.exit(-4)
		end
	end

	-- (1b) Load an rpl file
	if args.rpls then
		for _,file in pairs(args.rpls) do
			if args.verbose then
				io.stdout:write("Compiling additional file ", file, "\n")
			end
			local success, msg = lapi.load_file(CL_ENGINE, file)
			if not success then
				io.stdout:write(msg, "\n")
				os.exit(-4)
			end
		end
	end

	-- (1c) Load an rpl string from the command line
	if args.statements then
		for _,stm in pairs(args.statements) do
			if args.verbose then
				io.stdout:write(string.format("Compiling additional rpl code %q\n", stm))
			end
			local success, msg = lapi.load_string(CL_ENGINE, stm)
			if not success then
				io.stdout:write(msg, "\n")
				os.exit(-4)
			end
		end
	end

	-- (2) Compile the expression
	if args.pattern then
		local success, msg
		if args.grep then
			success, msg = lapi.set_match_exp_grep_TEMPORARY(CL_ENGINE, args.pattern, "json")
		else
			success, msg = lapi.configure_engine(CL_ENGINE, {expression=args.pattern, encode="json"})
		end
		if not success then
			io.write(msg, "\n")
			os.exit(-1);
		end
	end
end

function process_pattern_against_file(args, infilename)
	-- (3) Set up the input, output and error parameters
	if infilename=="-" then infilename = ""; end	    -- stdin
	outfilename = ""				    -- stdout
	errfilename = "/dev/null"
	if args.all then errfilename = ""; end			-- stderr

	-- (4) Set up what kind of encoding we want done on the output
	encode = args.encode -- default is color
	success, msg = lapi.configure_engine(CL_ENGINE, {encode=encode})
	if not success then io.write("Engine configuration error: ", msg, "\n"); os.exit(-1); end

	-- (5) Iterate through the lines in the input file
	local match_function = lapi.match_file
	if eval then match_function = lapi.eval_file; end
	local cin, cout, cerr = match_function(CL_ENGINE, infilename, outfilename, errfilename, args.wholefile)--OPTION["-wholefile"])
	if not cin then io.write(cout, "\n"); os.exit(-1); end -- cout is error message in this case

	-- (6) Print summary
	if args.verbose then
		local fmt = "Rosie: %d input items processed (%d matches, %d items unmatched)\n"
		io.stderr:write(string.format(fmt, cin, cout, cerr))
	end
end

function run(args)
	if args.command == "info" then
		print_rosie_info()
		os.exit()
	end

	if args.verbose then greeting(); end

	setup_engine(args);

	if args.command == "patterns" then
		if not args.verbose then greeting(); end
		local env = lapi.get_environment(CL_ENGINE)
		common.print_env(env, args.filter)
		os.exit()
	end

	if args.command == "repl" then
		if not args.verbose then greeting(); end
		repl(CL_ENGINE)
		os.exit()
	end

	for _,fn in ipairs(args.filename) do
		if (args.verbose) or (#args.filename > 1) then
			print("\n" .. fn .. ":")
		end
		process_pattern_against_file(args, fn)
	end
>>>>>>> 1548916f
end -- function run

----------------------------------------------------------------------------------------
-- Do stuff
----------------------------------------------------------------------------------------

-- create Parser
local parser = argparse("rosie", "Rosie Pattern Language v" .. ROSIE_VERSION)
	:epilog("Additional information.")
-- global flags/options can go here
-- -h,--help is generated automatically
-- usage message is generated automatically
parser:flag("--version", "Print rosie version")
	:action(function(args,_,exceptions)
		greeting()
		os.exit()
	end)
parser:flag("-v --verbose", "Output additional messages")
	:default(false)
	:action("store_true")
parser:option("-m --manifest", "Load a manifest file")
	:default("$sys/MANIFEST")
	:args(1)
parser:option("-f --load", "Load an RPL file")
	:args(1)
	:count("*") -- allow multiple loads of a file
	:target("rpls") -- set name of variable index (args.rpls)
parser:option("-r --rpl", "Inline RPL statements")
	:args(1)
	:count("*") -- allow multiple RPL statements
	:target("statements") -- set name of variable index (args.statements)
--parser:flag("--asdf", "description")
--parser:option("--lkj", "description"):args(1)
-- target variable for commands
parser:command_target("command")
-- info command
local info = parser:command("info")
	:description("Print rosie installation information")
-- patterns command
local patterns = parser:command("patterns")
	:description("List installed patterns")
patterns:argument("filter")
	:description("Filter pattern names that have substring 'filter'")
	:args("?")
-- repl command
local repl = parser:command("repl")
	:description("Run rosie in interactive mode")
-- match command
local match = parser:command("match")
	:description("Run RPL match")
-- match flags (true/false)
match:flag("-s --wholefile", "Read input file as single string")
	:default(false)
	:action("store_true")
match:flag("-a --all", "Output non-matching lines to stderr")
	:default(false)
	:action("store_true")
-- mutually exclusive flags
match:mutex(
	match:flag("-e --eval", "Output detailed trace evaluation of pattern process.")
		:default(false)
		:action("store_true"),
	match:flag("-g --grep", "Weakly emulate grep using RPL syntax")
		:default(false)
		:action("store_true")
)
-- match options (takes an argument)
match:option("-o --encode", "Output format")
	:convert(function(a)
		-- validation of argument, will fail if not in choices array
		choices={"color","nocolor","fulltext","json"}
		for j=1,#choices do
			if a == choices[j] then
				return a
			end
		end
		return nil
		end)
	:default("color")
	:args(1) -- consume argument after option
-- match arguments (required options)
match:argument("pattern", "RPL pattern")
match:argument("filename", "Input filename")
	:args("*")
	:default("-") -- in case no filenames are passed, default to stdin
-- in order to catch dev mode for "make test"
if (not arg[1]) then
	print(parser:get_help())
else
	-- parse command-line
	local args = parser:parse()
	run(args)
end<|MERGE_RESOLUTION|>--- conflicted
+++ resolved
@@ -58,137 +58,7 @@
 if (not CL_ENGINE) then error("Internal error: could not obtain new engine: " .. msg); end
 
 local function greeting()
-<<<<<<< HEAD
-   io.stderr:write("This is Rosie v" .. ROSIE_VERSION .. "\n")
-end
-
-local options_without_args = {"-help", "-patterns", "-verbose", "-all",
-			      "-repl", "-grep", "-eval", "-wholefile", "-info"}
-local options_with_args = {"-manifest", "-f", "-e", "-encode"}
-
-local valid_options = list.append(options_without_args, options_with_args)
-
-local help_messages =
-   { ["-help"] = {"prints this message"},
-     ["-info"] = {"prints information about the local rosie installation"},
-     ["-verbose"] = {"output warnings and other informational messages"},
-     ["-repl"] = {"start Rosie in the interactive mode (read-eval-print loop)"},
-     ["-patterns"] = {"print list of available patterns"},
-     ["-encode"] = {"encode output in <arg> format: color (default), nocolor,",
-		    "fulltext, or json"},
-     ["-wholefile"] = {"read the whole input file into memory as a single string,",
-		       "instead of line by line"},
-     ["-all"] = {"write matches to stdout and non-matching lines to stderr"},
-     ["-eval"] = {"output a detailed \"trace\" evaluation of how the pattern",
-		  "processed the input; this feature generates LOTS of output,",
-		  "so best to use it on ONE LINE OF INPUT"},
-     ["-grep"] = {"emulate grep (weakly), but with RPL, by searching for all",
-		  "occurrences of <pattern> in the input"},
-     ["-manifest"] = {"load the manifest file <arg> instead of MANIFEST from $sys",
-		      "(the Rosie install directory); use a single dash '-' to",
-		      "load no manifest file"},
-     ["-f"] = {"load the RPL file <arg>, after manifest (if any) is loaded"},
-     ["-e"] = {"compile the RPL statements in <arg>, after manifest and",
-	       "RPL file (if any) are loaded"},
-  }
-
-local function option_takes_arg(optname)
-   return list.member(optname, options_with_args)
-end
-
-local function valid_option_is(opt)
-   for i,v in ipairs(valid_options) do
-      if v==opt then return i; end
-   end
-   return false
-end
-
-local usage_message = "Usage: "..(SCRIPTNAME or "<this script>").." <options> <pattern> <filename>*\n"
-usage_message = usage_message .. "Valid <options> are: " .. table.concat(valid_options, " ")
-
-----------------------------------------------------------------------------------------
--- Option processing
-----------------------------------------------------------------------------------------
-
-function invalid_option(j)
-   greeting()
-   io.write("Rosie: invalid command line option ", arg[j], "\n")
-   if arg[j]=="-" then
-      io.write("\tHint: A single dash can replace the manifest filename to prevent a manifest from loading, or\n")
-      io.write("\tit can be the last (or only) input file name, which causes input to be read from the stdin.\n")
-   end
-   io.write(usage_message, "\n")
-   os.exit(-1)
-end
-
-----------------------------------------------------------------------------------------
--- Globals set up by process_command_line_options()
---
-QUIET = true;
-OPTION = {}				    -- indexed by option name
-opt_filenames = nil
-opt_pattern = nil
-opt_manifest = nil
-opt_eval = nil
-infilename, outfilename, errfilename = nil, nil, nil
-----------------------------------------------------------------------------------------
-
-function process_command_line_options()
-   OPTION = {}
-   local last_option = 0		    -- index of last command line option found
-   local value
-   local i=1
-   while arg[i] do
-      local v = arg[i]
-      if valid_option_is(v) then
-	 if option_takes_arg(v) then
-	    value = arg[i+1]
-	    last_option = i+1;
-	 else
-	    value = true
-	    last_option = i;
-	 end
-	 OPTION[v] = value
-      else
-	 break;
-      end
-      i = last_option+1;
-   end -- while
-
-   -- i is now the first non-option argument, which should be a pattern expression
-   if arg[i] then
-      if arg[i]:sub(1,1)=="-" then invalid_option(i); end
-      opt_pattern = arg[i]
-      i = i+1
-   end
-
-   -- any remaining args are filenames, only the last of which can be "-"
-   local firstfile = i
-   while arg[i] do
-      local v = arg[i]
-      if (v=="-") and (arg[i+1]) then invalid_option(i); end
-      i = i+1
-   end
-
-   if firstfile==i then
-      -- no files on command line
-      opt_filenames = nil
-   else
-      opt_filenames = {table.unpack(arg, firstfile)}
-   end
-
-   opt_manifest = OPTION["-manifest"] or "$sys/MANIFEST"
-   if opt_manifest==true then
-      io.write("Rosie: the manifest command line option requires a filename or - \n")
-      io.write(usage_message, "\n")
-      os.exit(-1)
-   elseif opt_manifest=="-" then
-      opt_manifest=nil
-   end
-
-=======
 	io.stderr:write("This is Rosie v" .. ROSIE_VERSION .. "\n")
->>>>>>> 1548916f
 end
 
 function print_rosie_info()
@@ -226,234 +96,87 @@
 	print(env_var_msg)
 end
 
-<<<<<<< HEAD
-function help()
-   greeting()
-   print("Help:")
-   print(usage_message)
-   print()
-   local line
-   for _, cmd in ipairs(valid_options) do
-      if list.member(cmd, options_without_args) then
-	 line = string.format("%-18s %s", cmd, help_messages[cmd][1])
+-- global
+QUIET = true;
+
+function setup_engine(args)
+   -- (1a) Load the manifest
+   if args.manifest then
+      if args.verbose then
+	 QUIET = false;
+	 io.stdout:write("Compiling files listed in manifest ", args.manifest, "\n")
+      end
+      local success, messages = lapi.load_manifest(CL_ENGINE, args.manifest)
+      if not success then
+	 for _,msg in ipairs(messages) do
+	    if msg then
+	       io.stdout:write(msg, "\n")
+	    end
+	 end
+	 os.exit(-4)
+      end
+   end
+
+   -- (1b) Load an rpl file
+   if args.rpls then
+      for _,file in pairs(args.rpls) do
+	 if args.verbose then
+	    io.stdout:write("Compiling additional file ", file, "\n")
+	 end
+	 local success, msg = lapi.load_file(CL_ENGINE, file)
+	 if not success then
+	    io.stdout:write(msg, "\n")
+	    os.exit(-4)
+	 end
+      end
+   end
+
+   -- (1c) Load an rpl string from the command line
+   if args.statements then
+      for _,stm in pairs(args.statements) do
+	 if args.verbose then
+	    io.stdout:write(string.format("Compiling additional rpl code %q\n", stm))
+	 end
+	 local success, msg = lapi.load_string(CL_ENGINE, stm)
+	 if not success then
+	    io.stdout:write(msg, "\n")
+	    os.exit(-4)
+	 end
+      end
+   end
+
+   -- (2) Compile the expression
+   if args.pattern then
+      local success, msg
+      if args.grep then
+	 success, msg = lapi.set_match_exp_grep_TEMPORARY(CL_ENGINE, args.pattern, "json")
       else
-	 line = string.format("%-18s %s", cmd .. " <arg>", help_messages[cmd][1])
-      end
-      print(line)
-      for i=2,#help_messages[cmd] do
-	 print("                   " .. help_messages[cmd][i])
-      end
-   end -- for each cmd
-   print()
-   print("<pattern>            RPL expression, which may be the name of a defined pattern,")
-   print("                     against which each line will be matched")
-   print("<filename>+          one or more file names to process, the last of which may be")
-   print("                     a dash \"-\" to read from standard input")
-   print()
-   print("Notes: ")
-   print("(1) lines from the input file for which the pattern does NOT match are written")
-   print("    to stderr so they can be redirected, e.g. to /dev/null")
-   print("(2) the -eval option currently does not work with the -grep option")
-   print()
-end
-
-function setup_engine()
-   if OPTION["-grep"] and OPTION["-eval"] then
-      print("Error: currently, the -grep option and the -eval option are incompatible.  Use one or the other.")
-      os.exit(-1)
+	 success, msg = lapi.configure_engine(CL_ENGINE, {expression=args.pattern, encode="json"})
+      end
+      if not success then
+	 io.write(msg, "\n")
+	 os.exit(-1);
+      end
    end
-   opt_eval = OPTION["-eval"]
-
-   -- (1a) Load the manifest
-   if opt_manifest then
-      if not QUIET then io.stdout:write("Compiling files listed in manifest ", opt_manifest, "\n"); end
-      local success, messages = lapi.load_manifest(CL_ENGINE, opt_manifest)
-      if not success then
-	 for _,msg in ipairs(messages) do if msg then io.stdout:write(msg, "\n"); end; end
-	 os.exit(-4)
-      end
-   end
-
-   -- (1b) Load an rpl file
-   if OPTION["-f"] then
-      if not QUIET then io.stdout:write("Compiling additional file ", OPTION["-f"], "\n"); end
-      local success, msg = lapi.load_file(CL_ENGINE, OPTION["-f"])
-      if not success then
-	 io.stdout:write(msg, "\n")
-	 os.exit(-4)
-      end
-   end
-
-   -- (1c) Load an rpl string from the command line
-   if OPTION["-e"] then
-      if not QUIET then io.stdout:write(string.format("Compiling additional rpl code %q\n",  OPTION["-e"])); end
-      local success, msg = lapi.load_string(CL_ENGINE, OPTION["-e"])
-      if not success then
-	 io.stdout:write(msg, "\n")
-	 os.exit(-4)
-      end
-   end
-
-   -- (2) Compile the expression
-   if opt_pattern then
-      local success, msg
-      if OPTION["-grep"] then
-	 success, msg = lapi.set_match_exp_grep_TEMPORARY(CL_ENGINE, opt_pattern, "json")
-      else
-	 success, msg = lapi.configure_engine(CL_ENGINE, {expression=opt_pattern, encode="json"})
-      end
-      if not success then io.write(msg, "\n"); os.exit(-1); end
-   end
-end
-
-function process_pattern_against_file(infilename)
-   -- (3) Set up the input, output and error parameters
-   if infilename=="-" then infilename = ""; end	    -- stdin
-   outfilename = ""				    -- stdout
-   errfilename = "/dev/null"
-   if OPTION["-all"] then errfilename = ""; end	    -- stderr
-
-   -- (4) Set up what kind of encoding we want done on the output
-   local encode = OPTION["-encode"] or "color"
-   local success, msg = lapi.configure_engine(CL_ENGINE, {encode=encode})
-   if not success then io.write("Engine configuration error: ", msg, "\n"); os.exit(-1); end
-
-   -- (5) Iterate through the lines in the input file
-   local match_function = lapi.match_file
-   if opt_eval then match_function = lapi.eval_file; end
-   local cin, cout, cerr = match_function(CL_ENGINE, infilename, outfilename, errfilename, OPTION["-wholefile"])
-   if not cin then io.write(cout, "\n"); os.exit(-1); end -- cout is error message in this case
-
-   -- (6) Print summary
-   if not QUIET then
-      local fmt = "Rosie: %d input items processed (%d matches, %d items unmatched)\n"
-      io.stderr:write(string.format(fmt, cin, cout, cerr))
-   end
-end
-
-function run()
-   process_command_line_options()
-
-   if OPTION["-verbose"] then
-      QUIET = false;
-   else
-      QUIET = true;
-   end
-
-   if OPTION["-help"] then
-      if #arg > 1 then print("Rosie CLI warning: ignoring extraneous command line arguments"); end
-      help()
-      os.exit()
-   end
-
-   if OPTION["-info"] then
-      if #arg > 1 then print("Rosie CLI warning: ignoring extraneous command line arguments"); end
-      print_rosie_info()
-      os.exit()
-   end
-
-   if not QUIET then greeting(); end
-
-   setup_engine();
-
-   if OPTION["-patterns"] then
-      if QUIET then greeting(); end
-      local env = lapi.get_environment(CL_ENGINE)
-      common.print_env(env)
-      os.exit()
-   end
-
-   if OPTION["-repl"] then
-      if QUIET then greeting(); end
-      repl(CL_ENGINE)
-   else
-      if not opt_pattern then print("Rosie CLI warning: missing pattern argument"); end
-
-      if opt_filenames then
-	 for _,fn in ipairs(opt_filenames) do
-	    if (not QUIET) or (#opt_filenames>1) then print("\n" .. fn .. ":"); end
-	    process_pattern_against_file(fn)
-	 end -- for each file
-      else
-	 print("Rosie CLI warning: missing filename arguments")
-      end
-   end
-=======
-function setup_engine(args)
-	-- (1a) Load the manifest
-	if args.manifest then
-		if args.verbose then
-			io.stdout:write("Compiling files listed in manifest ", args.manifest, "\n")
-		end
-		local success, messages = lapi.load_manifest(CL_ENGINE, args.manifest)
-		if not success then
-			for _,msg in ipairs(messages) do
-				if msg then
-					io.stdout:write(msg, "\n")
-				end
-			end
-			os.exit(-4)
-		end
-	end
-
-	-- (1b) Load an rpl file
-	if args.rpls then
-		for _,file in pairs(args.rpls) do
-			if args.verbose then
-				io.stdout:write("Compiling additional file ", file, "\n")
-			end
-			local success, msg = lapi.load_file(CL_ENGINE, file)
-			if not success then
-				io.stdout:write(msg, "\n")
-				os.exit(-4)
-			end
-		end
-	end
-
-	-- (1c) Load an rpl string from the command line
-	if args.statements then
-		for _,stm in pairs(args.statements) do
-			if args.verbose then
-				io.stdout:write(string.format("Compiling additional rpl code %q\n", stm))
-			end
-			local success, msg = lapi.load_string(CL_ENGINE, stm)
-			if not success then
-				io.stdout:write(msg, "\n")
-				os.exit(-4)
-			end
-		end
-	end
-
-	-- (2) Compile the expression
-	if args.pattern then
-		local success, msg
-		if args.grep then
-			success, msg = lapi.set_match_exp_grep_TEMPORARY(CL_ENGINE, args.pattern, "json")
-		else
-			success, msg = lapi.configure_engine(CL_ENGINE, {expression=args.pattern, encode="json"})
-		end
-		if not success then
-			io.write(msg, "\n")
-			os.exit(-1);
-		end
-	end
-end
+end
+
+infilename, outfilename, errfilename = nil, nil, nil
 
 function process_pattern_against_file(args, infilename)
 	-- (3) Set up the input, output and error parameters
 	if infilename=="-" then infilename = ""; end	    -- stdin
 	outfilename = ""				    -- stdout
 	errfilename = "/dev/null"
-	if args.all then errfilename = ""; end			-- stderr
+	if args.all then errfilename = ""; end	            -- stderr
 
 	-- (4) Set up what kind of encoding we want done on the output
-	encode = args.encode -- default is color
-	success, msg = lapi.configure_engine(CL_ENGINE, {encode=encode})
+	local encode = args.encode -- default is color
+	local success, msg = lapi.configure_engine(CL_ENGINE, {encode=encode})
 	if not success then io.write("Engine configuration error: ", msg, "\n"); os.exit(-1); end
 
 	-- (5) Iterate through the lines in the input file
 	local match_function = lapi.match_file
-	if eval then match_function = lapi.eval_file; end
+	if args.eval then match_function = lapi.eval_file; end
 	local cin, cout, cerr = match_function(CL_ENGINE, infilename, outfilename, errfilename, args.wholefile)--OPTION["-wholefile"])
 	if not cin then io.write(cout, "\n"); os.exit(-1); end -- cout is error message in this case
 
@@ -493,7 +216,6 @@
 		end
 		process_pattern_against_file(args, fn)
 	end
->>>>>>> 1548916f
 end -- function run
 
 ----------------------------------------------------------------------------------------
@@ -564,7 +286,7 @@
 match:option("-o --encode", "Output format")
 	:convert(function(a)
 		-- validation of argument, will fail if not in choices array
-		choices={"color","nocolor","fulltext","json"}
+		local choices={"color","nocolor","fulltext","json"}
 		for j=1,#choices do
 			if a == choices[j] then
 				return a
