--- conflicted
+++ resolved
@@ -228,7 +228,6 @@
    "pattern"
 )
 
-<<<<<<< HEAD
 function common.reconstitute_pattern_definition(id, p)
    if p then
       return ((p.alias and "alias ") or "") .. id .. " = " .. ((p.ast and
@@ -242,9 +241,4 @@
 
 common.boundary_identifier = "~"
 
-
-=======
-common.boundary_identifier = "~"
-
->>>>>>> 015d5718
 return common