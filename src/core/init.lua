--- conflicted
+++ resolved
@@ -259,12 +259,7 @@
 
    -- FIXME: the nocolor option does output codes for the default color.  fix this! 
       nocolor = function(m) return color.match(m, {["*"]="default"}); end,
-<<<<<<< HEAD
-
-      text = function(m) return m.text end,	    -- "only the match text"
-=======
       text = function(m) return m.data end,	    -- "only match text"
->>>>>>> e5d1441f
       subs = function(m)
 		return table.concat(list.map(function(sub) return sub.data end,
 					     m.subs),
