--- conflicted
+++ resolved
@@ -60,8 +60,8 @@
 CJSON_MAKE_ARGS += CJSON_CFLAGS+="-pthread -DMULTIPLE_THREADS"
 CJSON_MAKE_ARGS += CJSON_LDFLAGS+=-pthread
 
-
-<<<<<<< HEAD
+.PHONY readlinetest
+
 # Sigh.  Once we get to Version 1.0 and we support Linux packages (like RPM), we won't need this test.
 # Note that this test should ALWAYS pass on OS X, since it ships with readline.
 readlinetest:
@@ -72,9 +72,8 @@
 	    echo "READLINE TEST: See https://github.com/jamiejennings/rosie-pattern-language#how-to-build-clone-the-repo-and-type-make" && \
 	    /usr/bin/false)
 
-=======
 .PHONY: macosx
->>>>>>> d0dfc2c7
+
 macosx: PLATFORM=macosx
 # Change the next line to CC=gcc if you prefer to use gcc on MacOSX
 macosx: CC=cc
