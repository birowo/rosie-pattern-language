## ----------------------------------------------------------------------------- ##
## Customizable options:

DESTDIR=/usr/local

## End of customizable options
## ----------------------------------------------------------------------------- ##

REPORTED_PLATFORM=$(shell (uname -o || uname -s) 2> /dev/null)
ifeq ($(REPORTED_PLATFORM), Darwin)
PLATFORM=macosx
else ifeq ($(REPORTED_PLATFORM), GNU/Linux)
PLATFORM=linux
else
PLATFORM=none
endif

PLATFORMS = linux macosx windows

ARGPARSE = argparse
LUA = lua
LPEG = rosie-lpeg
JSON = lua-cjson
READLINE = lua-readline
LUAMOD = lua-modules

BUILD_ROOT = $(shell pwd)

# Install layout
#
# Almost everything gets copied to $(ROSIED): (e.g. /usr/local/lib/rosie)
#   $(ROSIED)/bin          arch-dependent binaries (e.g. lua, 
#   $(ROSIED)/lib          arch-dependent libraries (e.g. lpeg.so, *.luac)
#   $(ROSIED)/rpl          standard library (*.rpl)
#   $(ROSIED)/pkg          standard library compiled (*.rosie)
#   $(ROSIED)/doc          documentation (html format)
#   $(ROSIED)/extra        editor highlighting files, other things
#   $(ROSIED)/rosie.lua    loads rosie into Lua 5.3 as a lua package
#   $(ROSIED)/CHANGELOG    change log
#   $(ROSIED)/CONTRIBUTORS project contributors, acknowledgements
#   $(ROSIED)/LICENSE      license
#   $(ROSIED)/README       short text readme (e.g. where to open issues)
#   $(ROSIED)/VERSION      installed version
#
# Rosie executable is created by 'make install': $(DESTDIR)/bin/rosie
#
# FUTURE: Links into $(ROSIED)
#   $(ROSIE_ROOT)/rpl  --> $(ROSIED)/rpl
#   $(ROSIE_ROOT)/pkg  --> $(ROSIED)/pkg
#   $(ROSIE_DOC)/rosie --> $(ROSIED)/doc

ROSIED = $(DESTDIR)/lib/rosie
#ROSIE_DOC = $(DESTDIR)/share/doc
#ROSIE_ROOT = $(DESTDIR)/share/rosie

.PHONY: default
default: $(PLATFORM) save_build_info

SUBMOD = submodules
ROSIEBIN = $(BUILD_ROOT)/bin/rosie
INSTALL_ROSIEBIN = $(DESTDIR)/bin/rosie

BUILD_LUA_PACKAGE = $(BUILD_ROOT)/rosie.lua

<<<<<<< HEAD
.PHONY: clean none sniff test default macosx linux windows none compile
=======
LUA_DIR = $(SUBMOD)/$(LUA)
LPEG_DIR = $(SUBMOD)/$(LPEG)
JSON_DIR = $(SUBMOD)/$(JSON)
READLINE_DIR = $(SUBMOD)/$(READLINE)
LUAMOD_DIR = $(SUBMOD)/$(LUAMOD)
>>>>>>> 98448819

INSTALL_BIN_DIR = $(ROSIED)/bin
INSTALL_LIB_DIR = $(ROSIED)/lib
INSTALL_RPL_DIR = $(ROSIED)/rpl
INSTALL_LUA_PACKAGE = $(ROSIED)/rosie.lua

.PHONY: clean
clean:
<<<<<<< HEAD
	rm -rf bin/* lib/* 
=======
	rm -rf bin/* lib/* rosie.lua
>>>>>>> 98448819
	-cd $(LUA_DIR) && make clean
	-cd $(LPEG_DIR)/src && make clean
	-cd $(JSON_DIR) && make clean
	-cd $(READLINE_DIR) && rm -f readline.so && rm -f src/lua_readline.o
	rm -f $(submodule_sentinel)

.PHONY: none
none:
	@echo "Your platform was not recognized.  Please do 'make PLATFORM', where PLATFORM is one of these: $(PLATFORMS)"

## ----------------------------------------------------------------------------- ##

CJSON_MAKE_ARGS = LUA_VERSION=5.3 PREFIX=../$(LUA) 
CJSON_MAKE_ARGS += FPCONV_OBJS="g_fmt.o dtoa.o" CJSON_CFLAGS+=-fpic
CJSON_MAKE_ARGS += USE_INTERNAL_FPCONV=true CJSON_CFLAGS+=-DUSE_INTERNAL_FPCONV
CJSON_MAKE_ARGS += CJSON_CFLAGS+="-pthread -DMULTIPLE_THREADS"
CJSON_MAKE_ARGS += CJSON_LDFLAGS+=-pthread

# Sigh.  Once we support Linux packages (like RPM), we won't need this test.
# Note that this test should ALWAYS pass on OS X, since it ships with readline.
.PHONY: readlinetest
readlinetest:
	@(bash -c 'printf "#include <stdio.h>\n#include <readline/readline.h>\nint main() { }\n"' | \
	           cc -std=gnu99 -lreadline -o /dev/null -xc -) && \
	   echo 'READLINE TEST: libreadline and readline.h appear to be installed' || \
	   (echo 'READLINE TEST: Missing readline library or readline.h' && /usr/bin/false)

.PHONY: macosx
macosx: PLATFORM=macosx
macosx: CC=cc
macosx: CJSON_MAKE_ARGS += CJSON_LDFLAGS="-bundle -undefined dynamic_lookup"
macosx: bin/lua lib/lpeg.so lib/cjson.so lib/readline.so compile sniff

.PHONY: linux
linux: PLATFORM=linux
linux: CC=gcc
linux: CJSON_MAKE_ARGS+=CJSON_CFLAGS+=-std=gnu99
linux: CJSON_MAKE_ARGS+=CJSON_LDFLAGS=-shared
linux: LINUX_CFLAGS=MYCFLAGS=-fPIC
linux: readlinetest bin/lua lib/lpeg.so lib/cjson.so lib/readline.so compile sniff

.PHONY: windows
windows:
	@echo Windows installation not yet supported.

<<<<<<< HEAD

# submodule_sentinel indicates that submodules have been initialized.
# the sentile file is a file copied from a submodule repo, so that:
# (1) the submodule must have been checked out, and
# (2) the sentinel will not be newer than the submodule files
submodule_sentinel=submodules/~~present~~ 
submodules = submodules/lua/src/Makefile submodules/lua-cjson/Makefile submodules/rosie-lpeg/src/makefile
$(submodules): $(submodule_sentinel)

# submodules:
# 	@echo Missing submodules directory.  Re-initializing.
# 	git submodule init
# 	git submodule update --checkout

$(submodule_sentinel): #submodules
	git submodule init
	git submodule update --checkout
	cd $(LUA_DIR) && ln -sf src include
=======
# submodule_sentinel indicates that submodules have been initialized.
# the sentile file is a file copied from a submodule repo, so that:
# (1) the submodule must have been checked out, and
# (2) the sentinel will not be newer than the submodule files
submodule_sentinel=submodules/~~present~~ 
submodules = submodules/lua/src/Makefile submodules/lua-cjson/Makefile submodules/rosie-lpeg/src/makefile submodules/lua-readline/Makefile
$(submodules): $(submodule_sentinel)

$(submodule_sentinel): 
	git submodule init
	git submodule update --checkout
	cd $(LUA_DIR) && rm -f include && ln -sf src include
>>>>>>> 98448819
	cp -p $(LUA_DIR)/README $(submodule_sentinel)

bin/lua: $(LUA_DIR)/src/lua
	mkdir -p bin
	cp $(LUA_DIR)/src/lua bin

$(LUA_DIR)/src/lua: $(submodules)
	cd $(LUA_DIR) && $(MAKE) CC=$(CC) $(PLATFORM) $(LINUX_CFLAGS) $(LINUX_LDFLAGS)

bin/luac: bin/lua
	cp $(LUA_DIR)/src/luac bin

lpeg_lib=$(LPEG_DIR)/src/lpeg.so
lib/lpeg.so: $(lpeg_lib)
<<<<<<< HEAD
	mkdir -p lib
	cp $(lpeg_lib) lib

$(lpeg_lib): $(submodules)
	cd $(LPEG_DIR)/src && $(MAKE) $(PLATFORM) CC=$(CC) LUADIR=../../lua

json_lib = $(JSON_DIR)/cjson.so
lib/cjson.so: $(json_lib)
	mkdir -p lib
	cp $(json_lib) lib

$(json_lib): $(submodules)
	cd $(JSON_DIR) && $(MAKE) CC=$(CC) $(CJSON_MAKE_ARGS)
=======
	mkdir -p lib
	cp $(lpeg_lib) lib

$(lpeg_lib): $(submodules)
	cd $(LPEG_DIR)/src && $(MAKE) $(PLATFORM) CC=$(CC) LUADIR=../../$(LUA)

json_lib = $(JSON_DIR)/cjson.so
lib/cjson.so: $(json_lib)
	mkdir -p lib
	cp $(json_lib) lib
>>>>>>> 98448819

$(json_lib): $(submodules)
	cd $(JSON_DIR) && $(MAKE) CC=$(CC) $(CJSON_MAKE_ARGS)

lib/argparse.luac: submodules/argparse/src/argparse.lua
	bin/luac -o $@ $<

readline_lib = $(READLINE_DIR)/readline.so
lib/readline.so: $(readline_lib)
	mkdir -p lib
	cp $(readline_lib) lib

<<<<<<< HEAD
compile: $(luaobjects) bin/luac bin/lua lib/lpeg.so lib/cjson.so
=======
$(READLINE_DIR)/readline.so:
	cd $(READLINE_DIR) && $(MAKE) CC=$(CC) LUADIR=../$(LUA)
>>>>>>> 98448819

$(EXECROSIE): compile
	@/usr/bin/env echo "Creating $(EXECROSIE)"
	@/usr/bin/env echo "#!/usr/bin/env bash" > "$(EXECROSIE)"
	@/usr/bin/env echo -n "$(HOME)/lib/run-rosie $(HOME)" >> "$(EXECROSIE)"
	@/usr/bin/env echo ' "$$@"' >> "$(EXECROSIE)"
	@chmod 755 "$(EXECROSIE)"

lib/strict.luac: $(LUAMOD_DIR)/strict.lua bin/luac
	bin/luac -o $@ $<

lib/list.luac: $(LUAMOD_DIR)/list.lua bin/luac
	bin/luac -o $@ $<

lib/thread.luac: $(LUAMOD_DIR)/thread.lua bin/luac
	bin/luac -o $@ $<

lib/recordtype.luac: $(LUAMOD_DIR)/recordtype.lua bin/luac
	bin/luac -o $@ $<

lib/submodule.luac: $(LUAMOD_DIR)/submodule.lua bin/luac
	bin/luac -o $@ $<

lib/%.luac: src/core/%.lua bin/luac
	bin/luac -o $@ $<

lib/run-rosie:
	mkdir -p lib
	@cp src/run-rosie lib

core_objects := $(patsubst src/core/%.lua,lib/%.luac,$(wildcard src/core/*.lua))
other_objects := lib/argparse.luac lib/list.luac lib/recordtype.luac lib/submodule.luac lib/strict.luac lib/thread.luac
luaobjects := $(core_objects) $(other_objects)

compile: $(luaobjects) bin/luac bin/lua lib/lpeg.so lib/cjson.so lib/readline.so lib/run-rosie

# The PHONY declaration below will force the creation of bin/rosie every time.  This is needed
# only because the user may move the working directory.  When that happens, the user should
# be able to run 'make' again to reconstruct a new bin/rosie script (which contains a
# reference to the working directory).
.PHONY: $(ROSIEBIN)
$(ROSIEBIN): compile
	@/usr/bin/env echo "Creating $(ROSIEBIN)"
	@/usr/bin/env echo "#!/usr/bin/env bash" > "$(ROSIEBIN)"
	@/usr/bin/env echo -n "exec $(BUILD_ROOT)/lib/run-rosie " >> "$(ROSIEBIN)"
	@/usr/bin/env echo -n ' "$$0"' >> "$(ROSIEBIN)"
	@/usr/bin/env echo -n " $(BUILD_ROOT)" >> "$(ROSIEBIN)"
	@/usr/bin/env echo ' "$$@"' >> "$(ROSIEBIN)"
	@mkdir -p lib
	@chmod 755 "$(ROSIEBIN)"
	@/usr/bin/env echo "Creating $(BUILD_LUA_PACKAGE)"
	@/usr/bin/env echo "local home = \"$(BUILD_ROOT)\"" > "$(BUILD_LUA_PACKAGE)"
	@/usr/bin/env echo "return dofile(home .. \"/lib/boot.luac\")(home)" >> "$(BUILD_LUA_PACKAGE)"

# See comment above re: ROSIEBIN
.PHONY: $(INSTALL_ROSIEBIN)
$(INSTALL_ROSIEBIN): compile
	@/usr/bin/env echo "Creating $(INSTALL_ROSIEBIN)"
	@mkdir -p "$(DESTDIR)"/bin
	@/usr/bin/env echo "#!/usr/bin/env bash" > "$(INSTALL_ROSIEBIN)"
	@/usr/bin/env echo -n "exec $(ROSIED)/lib/run-rosie " >> "$(INSTALL_ROSIEBIN)"
	@/usr/bin/env echo -n ' "$$0"' >> "$(INSTALL_ROSIEBIN)"
	@/usr/bin/env echo -n " $(ROSIED)" >> "$(INSTALL_ROSIEBIN)"
	@/usr/bin/env echo ' "$$@"' >> "$(INSTALL_ROSIEBIN)"
	@mkdir -p "$(ROSIED)"
	@chmod 755 "$(INSTALL_ROSIEBIN)"
	@/usr/bin/env echo "Creating $(INSTALL_LUA_PACKAGE)"
	@/usr/bin/env echo "local home = \"$(ROSIED)\"" > "$(INSTALL_LUA_PACKAGE)"
	@/usr/bin/env echo "return dofile(home .. \"/lib/boot.luac\")(home)" >> "$(INSTALL_LUA_PACKAGE)"

# Install the lua interpreter
.PHONY: install_lua
install_lua: bin/lua
	mkdir -p "$(INSTALL_BIN_DIR)"
	cp bin/lua "$(INSTALL_BIN_DIR)"

# Install all of the shared objects
.PHONY: install_so
install_so: lib/lpeg.so lib/cjson.so lib/readline.so
	mkdir -p "$(INSTALL_LIB_DIR)"
	cp lib/lpeg.so lib/cjson.so lib/readline.so "$(INSTALL_LIB_DIR)"

# Install any metadata needed by rosie
.PHONY: install_metadata
install_metadata:
	mkdir -p "$(ROSIED)"
	cp CHANGELOG CONTRIBUTORS LICENSE README VERSION "$(ROSIED)"
	-cp build.log "$(ROSIED)"

# Install the real run script, and the rosie.lua file
.PHONY: install_run_script
install_run_script:
	mkdir -p "$(INSTALL_LIB_DIR)"
	@cp src/run-rosie "$(INSTALL_LIB_DIR)"

# Install the lua pre-compiled binary files (.luac)
.PHONY: install_luac_bin
install_luac_bin:
	mkdir -p "$(INSTALL_LIB_DIR)"
	cp lib/*.luac "$(INSTALL_LIB_DIR)"

# Install the provided RPL patterns
.PHONY: install_rpl
install_rpl:
	mkdir -p "$(INSTALL_RPL_DIR)"
	cp rpl/*.rpl "$(INSTALL_RPL_DIR)"
	mkdir -p "$(INSTALL_RPL_DIR)"/rosie
	cp rpl/rosie/*.rpl "$(INSTALL_RPL_DIR)"/rosie/

# Main install rule
.PHONY: install
install: $(INSTALL_ROSIEBIN) install_lua install_so install_metadata \
	install_run_script install_luac_bin install_rpl

.PHONY: uninstall
uninstall:
	@echo "Removing $(INSTALL_ROSIEBIN)"
	@-rm -vf $(INSTALL_ROSIEBIN)
	@echo "Removing $(ROSIED)"
	@-rm -Rvf $(ROSIED)/

.PHONY: save_build_info
save_build_info: $(ROSIEBIN)
	@$(BUILD_ROOT)/src/build_info.sh $(BUILD_ROOT) $(CC) > $(BUILD_ROOT)/build.log

.PHONY: sniff
sniff: $(ROSIEBIN)
	@RESULT="$(shell $(ROSIEBIN) --version 2> /dev/null)"; \
	EXPECTED="$(shell head -1 $(BUILD_ROOT)/VERSION)"; \
	if [ -n "$$RESULT" -a "$$RESULT" = "$$EXPECTED" ]; then \
	    echo "";\
            echo "Rosie Pattern Engine built successfully!"; \
	    if [ -z "$$BREW" ]; then \
	      	    echo "    Use 'make install' to install into DESTDIR=$(DESTDIR)"; \
	      	    echo "    Use 'make uninstall' to uninstall from DESTDIR=$(DESTDIR)"; \
	      	    echo "    To run rosie from the build directory, use ./bin/rosie"; \
	            echo "    Try this example, and look for color text output: rosie match all.things test/resolv.conf"; \
		    echo "";\
	    fi; \
            true; \
        else \
            echo "Rosie Pattern Engine test FAILED."; \
	    echo "    Rosie executable is $(ROSIEBIN)"; \
	    echo "    Expected this output: $$EXPECTED"; \
	    if [ -n "$$RESULT" ]; then \
		echo "    But received this output: $$RESULT"; \
	    else \
		echo "    But received no output."; \
	    fi; \
	    false; \
        fi

# -----------------------------------------------------------------------------
# Tests need to be done with dumb terminal type because the cli and
# repl tests compare the expected output to the actual output byte by
# byte.  With other terminal types, the ANSI color codes emitted by
# Rosie can be munged by the terminal, making some tests fail when
# they should not.

.PHONY: test
test:
	@echo Running tests in test/all.lua
	@(TERM="dumb"; echo "dofile \"$(BUILD_ROOT)/test/all.lua\"" | $(ROSIEBIN) -D)

.PHONY: installtest
installtest:
	@echo Running tests in $(BUILD_ROOT)/test/all.lua
	@(TERM="dumb"; echo "dofile \"$(BUILD_ROOT)/test/all.lua\"" | $(INSTALL_ROSIEBIN) -D)

<|MERGE_RESOLUTION|>--- conflicted
+++ resolved
@@ -62,15 +62,11 @@
 
 BUILD_LUA_PACKAGE = $(BUILD_ROOT)/rosie.lua
 
-<<<<<<< HEAD
-.PHONY: clean none sniff test default macosx linux windows none compile
-=======
 LUA_DIR = $(SUBMOD)/$(LUA)
 LPEG_DIR = $(SUBMOD)/$(LPEG)
 JSON_DIR = $(SUBMOD)/$(JSON)
 READLINE_DIR = $(SUBMOD)/$(READLINE)
 LUAMOD_DIR = $(SUBMOD)/$(LUAMOD)
->>>>>>> 98448819
 
 INSTALL_BIN_DIR = $(ROSIED)/bin
 INSTALL_LIB_DIR = $(ROSIED)/lib
@@ -79,11 +75,7 @@
 
 .PHONY: clean
 clean:
-<<<<<<< HEAD
-	rm -rf bin/* lib/* 
-=======
 	rm -rf bin/* lib/* rosie.lua
->>>>>>> 98448819
 	-cd $(LUA_DIR) && make clean
 	-cd $(LPEG_DIR)/src && make clean
 	-cd $(JSON_DIR) && make clean
@@ -129,26 +121,6 @@
 windows:
 	@echo Windows installation not yet supported.
 
-<<<<<<< HEAD
-
-# submodule_sentinel indicates that submodules have been initialized.
-# the sentile file is a file copied from a submodule repo, so that:
-# (1) the submodule must have been checked out, and
-# (2) the sentinel will not be newer than the submodule files
-submodule_sentinel=submodules/~~present~~ 
-submodules = submodules/lua/src/Makefile submodules/lua-cjson/Makefile submodules/rosie-lpeg/src/makefile
-$(submodules): $(submodule_sentinel)
-
-# submodules:
-# 	@echo Missing submodules directory.  Re-initializing.
-# 	git submodule init
-# 	git submodule update --checkout
-
-$(submodule_sentinel): #submodules
-	git submodule init
-	git submodule update --checkout
-	cd $(LUA_DIR) && ln -sf src include
-=======
 # submodule_sentinel indicates that submodules have been initialized.
 # the sentile file is a file copied from a submodule repo, so that:
 # (1) the submodule must have been checked out, and
@@ -161,7 +133,6 @@
 	git submodule init
 	git submodule update --checkout
 	cd $(LUA_DIR) && rm -f include && ln -sf src include
->>>>>>> 98448819
 	cp -p $(LUA_DIR)/README $(submodule_sentinel)
 
 bin/lua: $(LUA_DIR)/src/lua
@@ -176,12 +147,11 @@
 
 lpeg_lib=$(LPEG_DIR)/src/lpeg.so
 lib/lpeg.so: $(lpeg_lib)
-<<<<<<< HEAD
 	mkdir -p lib
 	cp $(lpeg_lib) lib
 
 $(lpeg_lib): $(submodules)
-	cd $(LPEG_DIR)/src && $(MAKE) $(PLATFORM) CC=$(CC) LUADIR=../../lua
+	cd $(LPEG_DIR)/src && $(MAKE) $(PLATFORM) CC=$(CC) LUADIR=../../$(LUA)
 
 json_lib = $(JSON_DIR)/cjson.so
 lib/cjson.so: $(json_lib)
@@ -190,21 +160,6 @@
 
 $(json_lib): $(submodules)
 	cd $(JSON_DIR) && $(MAKE) CC=$(CC) $(CJSON_MAKE_ARGS)
-=======
-	mkdir -p lib
-	cp $(lpeg_lib) lib
-
-$(lpeg_lib): $(submodules)
-	cd $(LPEG_DIR)/src && $(MAKE) $(PLATFORM) CC=$(CC) LUADIR=../../$(LUA)
-
-json_lib = $(JSON_DIR)/cjson.so
-lib/cjson.so: $(json_lib)
-	mkdir -p lib
-	cp $(json_lib) lib
->>>>>>> 98448819
-
-$(json_lib): $(submodules)
-	cd $(JSON_DIR) && $(MAKE) CC=$(CC) $(CJSON_MAKE_ARGS)
 
 lib/argparse.luac: submodules/argparse/src/argparse.lua
 	bin/luac -o $@ $<
@@ -214,12 +169,8 @@
 	mkdir -p lib
 	cp $(readline_lib) lib
 
-<<<<<<< HEAD
-compile: $(luaobjects) bin/luac bin/lua lib/lpeg.so lib/cjson.so
-=======
 $(READLINE_DIR)/readline.so:
 	cd $(READLINE_DIR) && $(MAKE) CC=$(CC) LUADIR=../$(LUA)
->>>>>>> 98448819
 
 $(EXECROSIE): compile
 	@/usr/bin/env echo "Creating $(EXECROSIE)"
