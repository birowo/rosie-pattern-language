--- conflicted
+++ resolved
@@ -89,33 +89,6 @@
 
 ### Grammars are an advanced feature you may never need
 
-<<<<<<< HEAD
-Grammars can have mutually recursive rules.  PEGs allow you to define grammars for recursive structures like nested lists (e.g. JSON, XML) or things like "strings that have an equal number of a's and b's".  Here is an interactive Rosie session in which a grammar called `same` has been defined to match strings that have equal a's and b's:
-
-``` 
-Rosie> same
-same = grammar
-  assignment same = S $
-  alias S = ({"a" B} / ({"b" A} / ""))
-  alias A = ({"a" S} / {"b" A A})
-  alias B = ({"b" S} / {"a" B B})
-end
-Rosie> .match same, "aabaabbb"
-[same: 
-[pos: 1, 
- text: "aabaabbb"]]
-Rosie> .match same, "aab"
- 1..GRAMMAR:
-	grammar
-	   assignment same = S $
-	   alias S = ({"a" B} / ({"b" A} / ""))
-	   alias A = ({"a" S} / {"b" A A})
-	   alias B = ({"b" S} / {"a" B B})
-	end
-	FAILED to match against input "aab"
-Repl: No match (turn debug off to hide the match trace)
-	Rosie>
-=======
 Grammars can have mutually recursive rules.  PEGs allow you to define grammars for recursive structures like nested lists (e.g. JSON, XML) or things like "strings that have an equal number of a's and b's".  Grammars are defined simply by putting a set of assignment/alias statements inside a `grammar`...`end` block, e.g.:
 
 ```
@@ -155,7 +128,6 @@
 
 Repl: No match  (turn debug off to hide the trace output)
 Rosie> 
->>>>>>> c6755157
 ``` 
 
 **IMPORTANT NOTE:** Debugging grammars using the `-debug` command line option is not currently supported.  Even worse, the syntax error reporting for grammars is atrocious.  This is on the TO DO list and will be addressed soon.
